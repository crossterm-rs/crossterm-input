//! A module that contains all the actions related to reading input from the terminal.
//! Like reading a line, reading a character and reading asynchronously.

use crossterm_utils::Result;

// TODO Create a new common AsyncReader structure (like TerminalCursor, TerminalInput, ...).
//      To avoid copy & pasting of the documentation, to sync the code organization, ...
#[cfg(unix)]
pub use self::unix::{AsyncReader, SyncReader};
#[cfg(windows)]
pub use self::windows::{AsyncReader, SyncReader};

#[cfg(unix)]
pub(crate) mod unix;
#[cfg(windows)]
<<<<<<< HEAD
pub mod windows_input;
=======
pub(crate) mod windows;
>>>>>>> d5975611

/// This trait defines the actions that can be performed with the terminal input.
/// This trait can be implemented so that a concrete implementation of the ITerminalInput can fulfill
/// the wishes to work on a specific platform.
///
/// ## For example:
///
/// This trait is implemented for Windows and UNIX systems.
/// Unix is using the 'TTY' and windows is using 'libc' C functions to read the input.
pub(crate) trait Input {
    /// Read one character from the user input
    fn read_char(&self) -> Result<char>;
    /// Read the input asynchronously from the user.
    fn read_async(&self) -> AsyncReader;
    ///  Read the input asynchronously until a certain character is hit.
    fn read_until_async(&self, delimiter: u8) -> AsyncReader;
    /// Read the input synchronously from the user.
    fn read_sync(&self) -> SyncReader;
    /// Start monitoring mouse events.
    fn enable_mouse_mode(&self) -> Result<()>;
    /// Stop monitoring mouse events.
    fn disable_mouse_mode(&self) -> Result<()>;
}<|MERGE_RESOLUTION|>--- conflicted
+++ resolved
@@ -13,11 +13,7 @@
 #[cfg(unix)]
 pub(crate) mod unix;
 #[cfg(windows)]
-<<<<<<< HEAD
-pub mod windows_input;
-=======
 pub(crate) mod windows;
->>>>>>> d5975611
 
 /// This trait defines the actions that can be performed with the terminal input.
 /// This trait can be implemented so that a concrete implementation of the ITerminalInput can fulfill
