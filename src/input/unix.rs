//! This is a UNIX specific implementation for input related action.

use std::sync::mpsc::Receiver;
use std::{char, sync::mpsc};

use crossterm_utils::{csi, write_cout, Result};

use crate::sys::unix::internal_event_receiver;
use crate::{input::Input, InputEvent, InternalEvent, KeyEvent};

pub(crate) struct UnixInput;

impl UnixInput {
    pub fn new() -> UnixInput {
        UnixInput {}
    }
}

impl Input for UnixInput {
    fn read_char(&self) -> Result<char> {
        let mut reader = self.read_sync();
        loop {
            if let Some(InputEvent::Keyboard(KeyEvent::Char(ch))) = reader.next() {
                return Ok(ch);
            }
        }
    }

    fn read_async(&self) -> AsyncReader {
        AsyncReader::new(None)
    }

    fn read_until_async(&self, delimiter: u8) -> AsyncReader {
        let sentinel = match delimiter {
            b'\n' | b'\r' => Some(KeyEvent::Enter),
            b'\x1B' => Some(KeyEvent::Esc),
            c if c.is_ascii() => Some(KeyEvent::Char(c as char)),
            _ => None,
        }
        .map(InputEvent::Keyboard);

        AsyncReader::new(sentinel)
    }

    fn read_sync(&self) -> SyncReader {
        SyncReader::new()
    }

    fn enable_mouse_mode(&self) -> Result<()> {
        write_cout!(&format!(
            "{}h{}h{}h{}h",
            csi!("?1000"),
            csi!("?1002"),
            csi!("?1015"),
            csi!("?1006")
        ))?;
        Ok(())
    }

    fn disable_mouse_mode(&self) -> Result<()> {
        write_cout!(&format!(
            "{}l{}l{}l{}l",
            csi!("?1006"),
            csi!("?1015"),
            csi!("?1002"),
            csi!("?1000")
        ))?;
        Ok(())
    }
}

/// An asynchronous input reader (not blocking).
///
/// `AsyncReader` implements the [`Iterator`](https://doc.rust-lang.org/std/iter/index.html#iterator)
/// trait. Documentation says:
///
/// > An iterator has a method, `next`, which when called, returns an `Option<Item>`. `next` will return
/// > `Some(Item)` as long as there are elements, and once they've all been exhausted, will return `None`
/// > to indicate that iteration is finished. Individual iterators may choose to resume iteration, and
/// > so calling `next` again may or may not eventually start returning `Some(Item)` again at some point.
///
/// `AsyncReader` is an individual iterator and it doesn't use `None` to indicate that the iteration is
/// finished. You can expect additional `Some(InputEvent)` after calling `next` even if you have already
/// received `None`.
///
/// # Notes
///
/// * It requires enabled raw mode (see the
///   [`crossterm_screen`](https://docs.rs/crossterm_screen/) crate documentation to learn more).
/// * A thread is spawned/reused to read the input.
/// * The reading thread is cleaned up when you drop the `AsyncReader`.
/// * See the [`SyncReader`](struct.SyncReader.html) if you want a blocking,
///   or a less resource hungry reader.
///
/// # Examples
///
/// ```no_run
/// use std::{thread, time::Duration};
///
/// use crossterm_input::{input, InputEvent, KeyEvent, RawScreen};
///
/// fn main() {
///     println!("Press 'ESC' to quit.");
///
///     // Enable raw mode and keep the `_raw` around otherwise the raw mode will be disabled
///     let _raw = RawScreen::into_raw_mode();
///
///     // Create an input from our screen
///     let input = input();
///
///     // Create an async reader
///     let mut reader = input.read_async();
///
///     loop {
///         if let Some(event) = reader.next() { // Not a blocking call
///             match event {
///                 InputEvent::Keyboard(KeyEvent::Esc) => {
///                     println!("Program closing ...");
///                     break;
///                  }
///                  InputEvent::Mouse(event) => { /* Mouse event */ }
///                  _ => { /* Other events */ }
///             }
///         }
///         thread::sleep(Duration::from_millis(50));
///     }
/// } // `reader` dropped <- thread cleaned up, `_raw` dropped <- raw mode disabled
/// ```
pub struct AsyncReader {
    rx: Option<Receiver<InternalEvent>>,
    stop_event: Option<InputEvent>,
}

impl AsyncReader {
    /// Creates a new `AsyncReader`.
    ///
    /// # Arguments
    ///
    /// * `stop_event` - if set, no more events will be produced if this exact event is reached.
    ///
    /// # Notes
    ///
    /// * A thread is spawned/reused to read the input.
    /// * The reading thread is cleaned up when you drop the `AsyncReader`.
    fn new(stop_event: Option<InputEvent>) -> AsyncReader {
        // TODO 1.0: Following expect is here to keep the API compatible (no Result)
        AsyncReader {
            rx: Some(internal_event_receiver().expect("Unable to get event receiver")),
            stop_event,
        }
    }

    // TODO If we we keep the Drop semantics, do we really need this in the public API? It's useless as
    //      there's no `start`, etc.
    /// Stops the input reader.
    ///
    /// # Notes
    ///
    /// * You don't need to call this method, because it will be automatically called when the
    ///   `AsyncReader` is dropped.
    pub fn stop(&mut self) {
        self.rx = None;
    }
}

impl Iterator for AsyncReader {
    type Item = InputEvent;

    /// Tries to read the next input event (not blocking).
    ///
    /// `None` doesn't mean that the iteration is finished. See the
    /// [`AsyncReader`](struct.AsyncReader.html) documentation for more information.
    fn next(&mut self) -> Option<Self::Item> {
<<<<<<< HEAD
        let mut iterator = self.event_rx.try_recv();
=======
        // TODO 1.0: This whole `InternalEvent` -> `InputEvent` mapping should be shared
        //           between UNIX & Windows implementations
>>>>>>> 6d045a8d

        let ref mut rx = match self.rx.as_ref() {
            Some(rx) => rx,
            None => return None,
        };

        match rx.try_recv() {
            Ok(internal_event) => {
                let input_event = internal_event.into();

                if self.stop_event.is_some() && input_event == self.stop_event {
                    // Drop the receiver, stop event received
                    self.rx = None;
                }

                input_event
            }
            Err(mpsc::TryRecvError::Empty) => None,
            Err(mpsc::TryRecvError::Disconnected) => {
                // Sender dropped, drop the receiver
                self.rx = None;
                None
            }
        }
    }
}

/// A synchronous input reader (blocking).
///
/// `SyncReader` implements the [`Iterator`](https://doc.rust-lang.org/std/iter/index.html#iterator)
/// trait. Documentation says:
///
/// > An iterator has a method, `next`, which when called, returns an `Option<Item>`. `next` will return
/// > `Some(Item)` as long as there are elements, and once they've all been exhausted, will return `None`
/// > to indicate that iteration is finished. Individual iterators may choose to resume iteration, and
/// > so calling `next` again may or may not eventually start returning `Some(Item)` again at some point.
///
/// `SyncReader` is an individual iterator and it doesn't use `None` to indicate that the iteration is
/// finished. You can expect additional `Some(InputEvent)` after calling `next` even if you have already
/// received `None`. Unfortunately, `None` means that an error occurred, but you're free to call `next`
/// again. This behavior will be changed in the future to avoid errors consumption.  
///
/// # Notes
///
/// * It requires enabled raw mode (see the
///   [`crossterm_screen`](https://docs.rs/crossterm_screen/) crate documentation to learn more).
/// * See the [`AsyncReader`](struct.AsyncReader.html) if you want a non blocking reader.
///
/// # Examples
///
/// ```no_run
/// use std::{thread, time::Duration};
///
/// use crossterm_input::{input, InputEvent, KeyEvent, RawScreen};
///
/// fn main() {
///     println!("Press 'ESC' to quit.");
///
///     // Enable raw mode and keep the `_raw` around otherwise the raw mode will be disabled
///     let _raw = RawScreen::into_raw_mode();
///
///     // Create an input from our screen
///     let input = input();
///
///     // Create a sync reader
///     let mut reader = input.read_sync();
///
///     loop {
///         if let Some(event) = reader.next() { // Blocking call
///             match event {
///                 InputEvent::Keyboard(KeyEvent::Esc) => {
///                     println!("Program closing ...");
///                     break;
///                  }
///                  InputEvent::Mouse(event) => { /* Mouse event */ }
///                  _ => { /* Other events */ }
///             }
///         }
///         thread::sleep(Duration::from_millis(50));
///     }
/// } // `_raw` dropped <- raw mode disabled
/// ```
pub struct SyncReader {
    rx: Option<Receiver<InternalEvent>>,
}

impl SyncReader {
    fn new() -> SyncReader {
        // TODO 1.0: Following expect is here to keep the API compatible (no Result)
        SyncReader {
            rx: Some(internal_event_receiver().expect("Unable to get event receiver")),
        }
    }
}

impl Iterator for SyncReader {
    type Item = InputEvent;

    /// Tries to read the next input event (blocking).
    ///
    /// `None` doesn't mean that the iteration is finished. See the
    /// [`SyncReader`](struct.SyncReader.html) documentation for more information.
    fn next(&mut self) -> Option<Self::Item> {
        // TODO 1.0: This whole `InternalEvent` -> `InputEvent` mapping should be shared
        //           between UNIX & Windows implementations

        let ref mut rx = match self.rx.as_ref() {
            Some(rx) => rx,
            None => return None,
        };

        match rx.recv() {
            Ok(internal_event) => internal_event.into(),
            Err(mpsc::RecvError) => {
                // Sender is dropped, drop the receiver
                self.rx = None;
                None
            }
        }
    }
}<|MERGE_RESOLUTION|>--- conflicted
+++ resolved
@@ -171,12 +171,8 @@
     /// `None` doesn't mean that the iteration is finished. See the
     /// [`AsyncReader`](struct.AsyncReader.html) documentation for more information.
     fn next(&mut self) -> Option<Self::Item> {
-<<<<<<< HEAD
-        let mut iterator = self.event_rx.try_recv();
-=======
         // TODO 1.0: This whole `InternalEvent` -> `InputEvent` mapping should be shared
         //           between UNIX & Windows implementations
->>>>>>> 6d045a8d
 
         let ref mut rx = match self.rx.as_ref() {
             Some(rx) => rx,
